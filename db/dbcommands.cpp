--- conflicted
+++ resolved
@@ -701,7 +701,6 @@
         }
     } cmdListDatabases;
 
-<<<<<<< HEAD
     class CmdCloseAllDatabases : public Command {
     public:
         virtual bool adminOnly() { return true; }
@@ -721,7 +720,7 @@
             return true;
         }
     } cmdCloseAllDatabases;
-=======
+
     class CmdFileMD5 : public Command {
     public:
         CmdFileMD5() : Command( "filemd5" ){}
@@ -767,7 +766,6 @@
             return true;
         }
     } cmdFileMD5;
->>>>>>> b4a6a35c
     
     extern map<string,Command*> *commands;
 
