--- conflicted
+++ resolved
@@ -114,101 +114,6 @@
 }
 
 /*
-<<<<<<< HEAD
- * __wt_evict_forced_page --
- *	If a page matches the force criteria try to add it to the eviction
- *	queue and trigger the eviction server.  Best effort only, so no error
- *	is returned if the page is busy.
- */
-void
-__wt_evict_forced_page(WT_SESSION_IMPL *session, WT_PAGE *page)
-{
-	WT_CACHE *cache;
-	WT_CONNECTION_IMPL *conn;
-	WT_EVICT_ENTRY *candidate;
-	WT_PAGE *top;
-	u_int levels;
-
-	conn = S2C(session);
-	cache = conn->cache;
-
-	/*
-	 * Check if the page we have been asked to forcefully evict is at the
-	 * bottom of a stack of split-merge pages.  If so, lock the top of the
-	 * stack instead.
-	 */
-	for (top = page, levels = 0;
-	    __wt_btree_mergeable(top->parent);
-	    top = top->parent, ++levels)
-		;
-
-	if (levels >= WT_MERGE_STACK_MIN)
-		page = top;
-
-	/*
-	 * Try to lock the page.  If this succeeds, we're going to queue
-	 * it for forced eviction.  We don't go right to the EVICT_FORCED
-	 * state, because that is cleared by __wt_evict_list_clr_page.
-	 */
-	if (!WT_ATOMIC_CAS(page->ref->state, WT_REF_MEM, WT_REF_LOCKED))
-		return;
-
-	/* If the page is already queued for ordinary eviction, clear it. */
-	__wt_evict_list_clr_page(session, page);
-
-	__wt_spin_lock(session, &cache->evict_lock);
-
-	/*
-	 * Find the first slot in the eviction queue that doesn't already
-	 * contain a forced eviction candidate. There is a possibility that
-	 * we will race here, and another forced candidate will be added to
-	 * the slot we have chosen. That's OK, the winner will replace the
-	 * prior candidate in the queue and it's WT_REF_EVICT_FORCE state will
-	 * be reset to WT_REF_MEM.
-	 */
-	for (candidate = cache->evict;
-	    candidate < cache->evict + cache->evict_slots &&
-	    candidate->page != NULL &&
-	    candidate->page->ref->state == WT_REF_EVICT_FORCE;
-	    candidate++)
-		;
-
-	/*
-	 * Nothing to do if the eviction list is already full of forced
-	 * eviction candidates.
-	 */
-	if (candidate == cache->evict + cache->evict_slots) {
-		page->ref->state = WT_REF_MEM;
-		__wt_spin_unlock(session, &cache->evict_lock);
-		return;
-	}
-
-	/* Add the page to the eviction queue. */
-	__evict_init_candidate(session, candidate, page);
-
-	/* Set the location in the eviction queue to the new entry. */
-	cache->evict_current = cache->evict;
-
-	/*
-	 * Lock the page so other threads cannot get new read locks on the
-	 * page - which makes it more likely that the next pass of the eviction
-	 * server will successfully evict the page.
-	 */
-	WT_PUBLISH(page->ref->state, WT_REF_EVICT_FORCE);
-
-	cache->force_entries++;
-	__wt_spin_unlock(session, &cache->evict_lock);
-
-	WT_CSTAT_INCR(session, cache_eviction_force);
-	WT_DSTAT_INCR(session, cache_eviction_force);
-
-	/* Try to wake the server, but don't worry if that fails. */
-	(void)__wt_evict_server_wake(session);
-}
-
-/*
-=======
->>>>>>> 0cc74103
  * __wt_evict_server_wake --
  *	Wake the eviction server thread.
  */
