--- conflicted
+++ resolved
@@ -76,9 +76,11 @@
 	 * can spend a long time waiting for merges to start in read-only
 	 * applications.
 	 */
-	if (!lsm_tree->modified)
+	if (!lsm_tree->modified ||
+	    F_ISSET(lsm_tree, WT_LSM_TREE_COMPACTING))
 		aggressive = 10;
 	merge_min = (aggressive > 5) ? 2 : lsm_tree->merge_min;
+	max_generation_gap = aggressive > 10 ? 3 : 1;
 
 	/*
 	 * If there aren't any chunks to merge, or some of the chunks aren't
@@ -96,25 +98,10 @@
 	 */
 	WT_RET(__wt_lsm_tree_lock(session, lsm_tree, 1));
 
-	/*
-<<<<<<< HEAD
-	 * If the tree is open read-only, be very aggressive.  Otherwise, we
-	 * can spend a long time waiting for merges to start in read-only
-	 * applications.
-	 */
-	if (F_ISSET(lsm_tree, WT_LSM_TREE_COMPACTING) || F_ISSET(
-	    lsm_tree->chunk[lsm_tree->nchunks - 1], WT_LSM_CHUNK_ONDISK))
-		aggressive = 100;
-	merge_min = aggressive ? 2 : lsm_tree->merge_min;
-	max_generation_gap = aggressive > 10 ? 3 : 1;
-
-	/*
-	 * Only include chunks that are stable on disk and not involved in a
-	 * merge.
-=======
+
+	/*
 	 * Only include chunks that already have a Bloom filter and not
 	 * involved in a merge.
->>>>>>> 92c17c89
 	 */
 	end_chunk = lsm_tree->nchunks - 1;
 	while (end_chunk > 0 &&
