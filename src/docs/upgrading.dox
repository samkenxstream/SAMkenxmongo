/*! @page upgrading Upgrading WiredTiger applications

@section version_232 Upgrading to Version 2.3.2

<dl>
<dt>WT_COLLATOR interface changes</dt>
<dd>
Add a new WT_COLLATOR::customize callback that WiredTiger will call (if set)
for each data source configured to use the collator.  Applications using the
existing WT_COLLATOR interface that do not require the new functionality should
set this callback to \c NULL.
</dd>
<<<<<<< HEAD
<dt>::wiredtiger_open lsm_merge option changed</dt>
<dd>
The global lsm_merge configuration setting has been moved into
the \c lsm_manager option group. To disable merges in all LSM
trees pass \c lsm_manger=(merge=false) to ::wiredtiger_open.
=======

<dt>Java include path search changes</dt>
<dd>
We have updated the configure logic used to search for Java Native Interface
files.  This fixes problems building WiredTiger's Java API, particularly on
OS X, but may introduce problems if your build procedure relied on the old
search behavior.
>>>>>>> e251078c
</dd>
</dl>

<dl>
<dt>Default mutex implementation changed</dt>
<dd>
The default mutex implementation has been changed from adaptive pthread
mutexes to non-adaptive pthread mutexes. Installations can explicitly
select adaptive pthread mutexes by specifying
\c --with-spinlock=pthread_adaptive at configuration time.
</dd>

@section version_231 Upgrading to Version 2.3.1

<dl>
<dt>::wiredtiger_open eviction_workers configuration changed</dt>
<dd>
The \c eviction_workers configuration setting has been replaced by
\c eviction=(threads_min) and \c eviction=(threads_max) settings.

There is also a semantic change because \c eviction_workers used to
configure additional threads whereas the new settings configure the total
number of threads involved with eviction.
</dd>
</dl>
>>>>>>> develop

@section version_230 Upgrading to Version 2.3.0

There are no special upgrade steps required.

@section version_221 Upgrading to Version 2.2.1

<dl>
<dt>::wiredtiger_open configuration parsing order changed</dt>
<dd>
In the 2.2.1 release, the order that configuration strings are
parsed and override earlier values changed.  Applications using
the \c Wiredtiger.config file or \c WIREDTIGER_CONFIG environment
variable may need to change.  The old order:
<ol>
<li> default ::wiredtiger_open configuration</li>
<li> base configuration file, created with the database</li>
<li> user configuration file \c Wiredtiger.config</li>
<li> user environment variable \c WIREDTIGER_CONFIG</li>
<li> configuration string passed in to ::wiredtiger_open</li>
</ol>
<p>In the new order the user's configuration settings override:</p>
<ol>
<li> default ::wiredtiger_open configuration</li>
<li> base configuration file, created with the database</li>
<li> configuration string passed in to ::wiredtiger_open</li>
<li> user configuration file \c Wiredtiger.config</li>
<li> user environment variable \c WIREDTIGER_CONFIG</li>
</ol>

</dd>
<dt>\c os_cache_dirty_max off for LSM</dt>
<dd>
In some earlier versions of WiredTiger, creating an LSM table automatically
configured \c os_cache_dirty_max, causing additional system calls that slowed
some workloads.  Applications that benefit from this setting should set it
explicitly in WT_SESSION::create.
</dd>

<dt>\c transaction_sync setting change</dt>
<dd>
In the 2.2.1 release of WiredTiger the ::wiredtiger_open \c transaction_sync
configuration setting has changed from a string value to a structure with two
fields: \c method, which corresponds to the previous value (\c dsync, \c fsync
or \c none), and \c enabled, which determines whether there is a sync on
every transaction commit by default.  Applications can enable or disable sync
for a specific transaction with the \c sync setting to
WT_SESSION::begin_transaction.
</dd>
</dl>

@section version_220 Upgrading to Version 2.2.0
<dl>

<dt>WT_SESSION::create prefix_compression disabled by default</dt>
<dd>
In the 2.2.0 release, prefix compression default to \c false.  Applications
that benefit from prefix compression will need to explicitly set
\c prefix_compression=true when creating tables.
</dd>

<dt>wiredtiger_open verbose message changes</dt>
<dd>
In the 2.2.0 release it is now necessary to include \c --enable-verbose
in the configure command to be able to use verbose messages.
</dd>
</dl>

@section version_212 Upgrading to Version 2.1.2
<dl>

<dt>::wiredtiger_open shared_cache configuration changes</dt>
<dd>
In the 2.1.2 release of WiredTiger the ::wiredtiger_open \c shared_cache
configuration option group have changed. The option that was named \c enable is
no longer available. To enable a \c shared_cache it is compulsory to name
the pool being shared.
We are now also enforcing that only one of \c cache_size and \c shared_cache
are specified in the ::wiredtiger_open configuration string.
</dd>
</dl>

@section version_211 Upgrading to Version 2.1.1
<dl>

<dt>WT_EXTENSION_API::config methods</dt>
<dd>
In the 2.1.1 release of WiredTiger the configuration string parsing API
has been changed and added to a new public handle. The
WT_EXTENSION_API::config_strget, WT_EXTENSION_API::config_scan_begin,
WT_EXTENSION_API::config_scan_next and WT_EXTENSION_API::config_scan_end
have been removed. They have been replaced by a
WT_EXTENSION_API::config_parser_open method, which can be used to parse
configuration strings. See the WT_CONFIG_PARSER documentation for
examples on how to use the updated API.
</dd>
</dl>

@section version_21 Upgrading to Version 2.1
<dl>

<dt>WT_ITEM::size type</dt>
<dd>
In the 2.1 release of WiredTiger WT_ITEM::size type has changed from
\c uint32_t to \c size_t.  Applications may require modifications to
resolve compile-time errors.
</dd>

<dt>WT_COMPRESSOR::compress_raw signature</dt>
<dd>
In the 2.1 release of WiredTiger, the behavior of the compress_raw
callback has changed so that it will only be retried if it returns
\c EAGAIN.  If it returns zero and sets \c result_slots to zero,
WiredTiger will assume that raw compression has failed and will fall
back to calling WT_COMPRESSOR::compress.
</dd>

<dt>Transaction sync default setting</dt>
<dd>
In the 2.1 release of WiredTiger the ::wiredtiger_open \c transaction_sync
configuration setting default value has changed from "dsync" to "fsync".
This is due to enhancements to the group commit implementation in
WiredTiger - which mean that greater throughput can be achieved with
explicit "fsync" calls than by enabling "dsync" on a file handle.
Applications that don't execute concurrent transactions may see better
throughput with transaction_sync set to "dsync".
</dd>
</dl>

@section version_20 Upgrading to Version 2.0
<dl>

<dt>File format changes</dt>
<dd>
The underlying file format is unchanged in 2.0
</dd>

<dt>WT_SESSION::create LSM configuration options</dt>
<dd>
In the 2.0 release of WiredTiger the LSM configuration options have been
collected into a configuration option subgroup. All configuration options
to WT_SESSION::create that previously had a prefix of \c lsm_ now belong to
the \c lsm configuration group. If you are explicitly configuring any of the
following options, you should review the WT_SESSION::create documentation for
details of the updated syntax: lsm_auto_throttle, lsm_bloom, lsm_bloom_config,
lsm_bloom_bit_count, lsm_bloom_hash_count, lsm_bloom_oldest, lsm_chunk_max,
lsm_chunk_size, lsm_merge_max and lsm_merge_threads.
</dd>
</dl>

@section version_166 Upgrading to Version 1.6.6
<dl>

<dt>File format changes</dt>
<dd>
The underlying file formats changed in the 1.6.6 release; tables and files
should be dumped and re-loaded into a new database.
</dd>

<dt>WT_SESSION::compact trigger configuration</dt>
<dd>
In previous releases, the \c trigger configuration string to the
WT_SESSION::compact method specified a requirement to initiate compaction; in
the 1.6.6 release, this configuration string has been removed, and compaction
will be attempted if it seems likely at least 10% of the file can be recovered.
Applications may require modifications to resolve run-time errors.
</dd>

<dt>Statistics configuration</dt>
<dd>
In previous releases, the ::wiredtiger_open function took a \c statistics
configuration, which defaulted to false; when set to true, additional,
generally performance-expensive statistics were maintained by the
database, above and beyond a default set of statistics.  In version
1.6.6, the \c statistics configuration is a list which may be set to
"all", "fast" or "none".   When set to "none", no statistics are
maintained by the database; when set to "fast", only relatively
performance-inexpensive statistics are maintained, and when set to
"all", all statistics are maintained, regardless of cost.

In previous releases, the ::wiredtiger_open function took a \c statistics_log
configuration which logged the performance-inexpensive database
statistics to a file.  In version 1.6.6, the \c statistics_log
configuration logs whatever statistics are configured for the database.
If the database is configured with \c statistics to "none", no
statistics will be logged to the file; if the database is configured
with "all" or "fast", the corresponding statistics will be logged to the
file.

In previous releases, the WT_SESSION::cursor method took 
\c statistics_clear and a \c statistics_fast configurations.  The
\c statistics_clear configuration defaulted to false; when set to true,
statistics counters were reset after they were gathered by the cursor.
The \c statistics_fast configuration defaulted to true; when set to
true, the cursor only gathered performance-inexpensive statistics for
the cursor, and when set to false, the cursor gathered all available
statistics, regardless of cost.

In version 1.6.6, these two configuration booleans have been replaced
with a new configuration list \c statistics, which may be set from the
values "clear", "fast" and "all".   When "fast" is configured, only
relatively performance-inexpensive statistics are gathered, and when
"all" is configured, all statistics are gathered, regardless of cost.
When "clear" is configured, statistics counters are reset after they are
gathered.

Additionally, in version 1.6.6, statistics cursors must be configured
to agree with the database statistics configuration; when the database
statistics are configured to "none", attempts to open a statistics
cursor will fail; when the database statistics are configured to "fast",
a statistics cursor must also be configured to "fast"; when the database
statistics are configured to "all", a statistics cursor may be
configured to either "fast" or "all".   Opening a statistics cursor
without configuring either "fast" or "all" will configure the cursor to
be the same as the current database configuration.

Applications may require modifications to resolve run-time errors;
application statistics configuration and cursors should be reviewed to
confirm they are configured for the desired behavior;
</dd>

<dt>WT_EVENT_HANDLER interface changes</dt>
<dd>
Add a new WT_EVENT_HANDLER::handle_close callback that WiredTiger will call
any time it automatically closes an application session or cursor handle.

Additionally add a WT_SESSION parameter into the existing
WT_EVENT_HANDLER::handle_error, WT_EVENT_HANDLER::handle_message and
WT_EVENT_HANDLER::handle_progress callback functions.
</dd>
</dl>

@section version_165 Upgrading to Version 1.6.5
<dl>

<dt>WT_CURSOR::insert behavior</dt>
<dd>
In previous releases, the WT_CURSOR::insert ended positioned at the inserted
record.  To minimize the cursor resources held by applications inserting many
records, the WT_CURSOR::insert method has been changed to end without any
position.  Application insert cursors should be reviewed to confirm they do
not attempt to iterate after an insert.
</dd>

<dt>WT_SESSION::open_cursor statistics_fast configuration</dt>
<dd>
In previous releases, the default \c statistics_fast configuration to
the WT_SESSION::open_cursor method was \c false; in the 1.6.5 release,
the default statistics_fast configuration is \c true.  Applications
opening statistics cursors should be reviewed to confirm they have the
correct behavior.
</dd>

<dt>Synchronous checkpoint configuration</dt>
<dd>
The \c sync configuration key to ::wiredtiger_open has been renamed \c checkpoint_sync.
</dd>
</dl>

@section version_164 Upgrading to Version 1.6.4
<dl>

<dt>File format changes</dt>
<dd>
The underlying file formats changed in the 1.6.4 release; tables and files
should be dumped and re-loaded into a new database.
</dd>

<dt>wt utility load command</dt>
<dd>
The default behavior of the \c wt utility's \c load command has been
changed to overwrite existing data, by default, and the \c -o flag to
the \c load command (overwrite existing data) has been replaced with the
\c -n flag (do not overwrite existing data).   Applications requiring
the previous default behavior of not overwriting existing data should
add the \c -n option to their command line configuration; applications
previously using the \c -o option on their command line configurations
should remove it.
</dd>
</dl>

@section version_163 Upgrading to Version 1.6.3
<dl>

<dt>Cursor overwrite configuration</dt>
<dd>
In previous releases, the WT_SESSION::open_cursor \c overwrite configuration
string behaved inconsistently across Btree and LSM data sources.  In Btree,
\c overwrite was \c false by default and was limited to the WT_CURSOR::insert
method, changing an insert to succeed regardless of whether or not the record
previously existed.   In LSM trees, \c overwrite was \c true by default, and
applied to the WT_CURSOR::insert, WT_CURSOR::remove and WT_CURSOR::update
methods, configuring all three methods to ignore the existing state of the
record.

In the 1.6.3 release, the \c overwrite configuration is consistent across both
Btree and LSM tree data sources.  For performance reasons, the default is the
behavior previously described for LSM trees: in other words, \c overwrite is
\c true by default, causing WT_CURSOR::insert, WT_CURSOR::remove and
WT_CURSOR::update to ignore the current state of the record, and these methods
will succeed regardless of whether or not the record previously exists.  When
an application configures \c overwrite to \c false, WT_CURSOR::insert will fail
with ::WT_DUPLICATE_KEY if the record previously exists, and WT_CURSOR::update
and WT_CURSOR::remove will fail with ::WT_NOTFOUND if the record does not
previously exist.

<b>This is a potentially serious API change that will not be detected by
compilation.</b>  Application cursors should be reviewed to confirm they are
configured for the desired behavior.
</dd>

<dt>::wiredtiger_open no longer accepts a \c transactional configuration</dt>
<dd>
The \c transactional configuration key has been removed from
::wiredtiger_open.  Any application setting it should simply remove it,
no change in application behavior is needed.
</dd>
</dl>

@section version_162 Upgrading to Version 1.6.2

<dl>
<dt>Table of WiredTiger extension methods</dt>
<dd>
New functionality was added to the list of WiredTiger extension methods;
applications using the extension methods will require recompilation.
</dd>

<dt>WT_SESSION::create no longer accepts a "source" configuration</dt>
<dd>
The \c "source" configuration key has been removed from WT_SESSION::create.
Normal applications should not have been using it, and there were a number of
bugs associated with it.
</dd>

<dt>Default checksum configuration</dt>
<dd>
The default file checksum configuration was changed to \c uncompressed,
which means blocks that are compressed will no longer also include a
checksum, by default.  Applications using compression insufficient for
the purposes of corrupted block identification should change their file
checksum configuration to \c on.
</dd>
</dl>

@section version_161 Upgrading to Version 1.6.1

<dl>
<dt>Default page sizes</dt>
<dd>
In the 1.6.1 release, the default for the WT_SESSION::create configuration
string \c allocation_size changed from 512B to 4KB, and the default for the
configuration string \c internal_page_max changed from 2KB to 4KB.
Applications wanting to create files with smaller allocation or internal
page sizes will need to set those configuration values explicitly.
</dd>

<dt>Shared cache configuration</dt>
<dd>
In the 1.6.1 release, an explicit shared_cache=(enable=boolean) option was
added to the wiredtiger_open configuration options. Existing applications that
use shared cache functionality will need to add the enable option to the
configuration string. The default value for the option is false.
</dd>

<dt>WT_COMPRESSOR::compress_raw signature</dt>
<dd>
In the 1.6.1 release, the \c split_pct argument to the
WT_COMPRESSOR::compress_raw function changed type from \c u_int to \c int,
applications may require modification to avoid compiler warnings.
</dd>
</dl>

@section version_160 Upgrading to Version 1.6.0

<dl>
<dt>File format changes</dt>
<dd>
The underlying file formats changed in the 1.6.0 release; tables and files
should be dumped and re-loaded into a new database.
</dd>
</dl>

@section version_153 Upgrading to Version 1.5.3

<dl>
<dt>Configuration strings</dt>
<dd>
An undocumented feature where configuration string case was ignored has
been removed, and all configuration strings are now case-dependent.
Applications may require modifications to resolve run-time errors.
</dd>

<dt>Loading extensions and WT_EXTENSION_API</dt>
<dd>
The following changes are only applicable to applications loading
extensions and/or using the WiredTiger extension functions described in
WT_EXTENSION_API.

<ul>
<li>
The signature of ::wiredtiger_extension_init has changed
from <code>(WT_SESSION *session, WT_EXTENSION_API *api)</code> to
<code>(WT_CONNECTION *connection)</code>.   As no WT_EXTENSION_API
handle reference is passed to the function, the
WT_CONNECTION::get_extension_api has been added to support retrieval of
the extension API.  Applications may require modifications.

<li>
The type of all configuration arguments to extension methods has changed
from \c "const char *" to \c "WT_CONFIG_ARG *", and the WT_EXTENSION::config
method added to support configuration parsing; applications may require
modifications.

<li>
The undocumented \c wiredtiger_XXX defines for WT_EXTENSION_API extension
methods have been removed from the \c wiredtiger_ext.h include file;
applications should instead use the method handles referenced by the
WT_EXTENSION_API handle to call extension functions.

<li>
The extension API methods have all changed to require an additional
parameter, the WT_EXTENSION_API method handle; applications may require
modifications.

<li>
The WT_SESSION::msg_printf method was replaced by WT_EXTENSION_API::msg_printf;
applications may require modifications.
</ul>
</dd>

<dt>WT_DATA_SOURCE</dt>
<dd>
The following changes are only applicable to applications providing new
implementations of the WiredTiger WT_DATA_SOURCE class.

<ul>
<li>
The WT_DATA_SOURCE class has three new methods: WT_DATA_SOURCE::compact,
WT_DATA_SOURCE::salvage, and WT_DATA_SOURCE::verify; applications may
require modifications to resolve compile errors.

<li>
The \c owner argument to the WT_DATA_SOURCE::open_cursor method has been
removed; applications may require modifications to resolve compile errors.

<li>
The \c exclusive argument to the WT_DATA_SOURCE::create method has been
removed; applications may require modifications to resolve compile errors.
</ul>
</dd>
</dl>

@section version_143 Upgrading to Version 1.4.3

<dl>
<dt>Statistics</dt>
<dd>
WiredTiger statistics are no longer maintained by default; to configure
statistics, use the \c statistics configuration string to the
::wiredtiger_open function.
</dd>
</dl>

@section version_139 Upgrading to Version 1.3.9

<dl>
<dt>Compression</dt>
<dd>
A new member, WT_COMPRESSOR::compress_raw, was added to the WT_COMPRESSOR
extension API.  Applications using the WT_COMPRESSOR extension API should
add a NULL as the second field of that structure.
</dd>

<dt>Checksums</dt>
<dd>
The WT_SESSION::create method's \c checksum configuration string has
been changed from a boolean type to a string type.  Applications using
the checksum configuration string should change a value of \c true to
the string \c on, and a value of \c false to the string \c off or the
string \c uncompressed.
</dd>

<dt>File format changes</dt>
<dd>
The underlying file formats changed in the 1.3.9 release; tables and files
should be dumped and re-loaded into a new database.
</dd>
</dl>

@section version_138 Upgrading to Version 1.3.8

<dl>
<dt>Statistics keys</dt>
<dd>
The @ref statistics_keys "statistics key constants" have been renamed to use
all capitals, and use consistent prefixes to distinguish between connection
statistics and statistics for data sources.
</dd>
</dl>

@section version_136 Upgrading to Version 1.3.6

<dl>
<dt>Installed library names</dt>
<dd>
The installed WiredTiger extension library names changed to limit
namespace pollution:

<table>
@hrow{Library, Previous Name, New Name}
@row{Bzip2 compression, bzip2_compress.a, libwiredtiger_bzip2.a}
@row{, bzip2_compress.la, libwiredtiger_bzip2.la}
@row{, bzip2_compress.so, libwiredtiger_bzip2.so}
@row{Snappy compression, snappy_compress.a, libwiredtiger_snappy.a}
@row{, snappy_compress.la, libwiredtiger_snappy.la}
@row{, snappy_compress.so, libwiredtiger_snappy.so}
@row{No-op compression, nop_compress.a, No longer installed}
@row{, nop_compress.la, No longer installed}
@row{, nop_compress.so, No longer installed}
@row{Reverse order collator, reverse_collator.a, No longer installed}
@row{, reverse_collator.la, No longer installed}
@row{, reverse_collator.so, No longer installed}
</table>
</dd>

<dt>Built-in compression names</dt>
<dd>
The built-in compression name arguments to the WT_SESSION:create
\c block_compressor configuration string changed for consistency:

<table>
@hrow{Extension, Previous Name, New Name}
@row{Bzip2 compression, "bzip2_compress", "bzip2"}
@row{Snappy compression, "snappy_compress", "snappy"}
</table>
</dd>
</dl>

@section version_135 Upgrading to Version 1.3.5

<dl>
<dt>File format changes</dt>
<dd>
The underlying file formats changed in the 1.3.5 release; tables and files
should be dumped and re-loaded into a new database.
</dd>
</dl>

@section version_13 Upgrading to Version 1.3

<dl>
<dt>Checkpoint and Snapshot</dt>
<dd>
The checkpoint functionality supported by WT_SESSION::checkpoint and the
snapshot functionality supported by WT_SESSION::sync have been merged
into a single piece of functionality.

<ul>
<li>WT_SESSION.checkpoint<br>
The WT_SESSION::checkpoint method's \c snapshot configuration string has
been renamed to \c name.  The name assigned to checkpoints without a
specified \c name configuration is now \c "WiredTigerCheckpoint".

<li>WT_SESSION.drop<br>
In releases before 1.3, the WT_SESSION::drop method was used to delete
snapshots.  In 1.3, the functionality of deleting snapshots has been
moved to the WT_SESSION::checkpoint method, specifically, snapshots are
discarded using the WT_SESSION::checkpoint method's \c drop configuration
string.

<li>WT_SESSION.sync<br>
The WT_SESSION::sync method has been removed from the 1.3 release; the
functionality of creating an object snapshot has moved to the
WT_SESSION::checkpoint method, specifically, creating a snapshot of a
one or more objects is done using the WT_SESSION::checkpoint method's
\c target configuration string.

<li>wt drop -s<br>
The \c -s option to the \c drop command for the \c wt command line
utility has been removed, and object snapshots may no longer be removed
from the command line.

<li>wt dump, list -s<br>
The \c -s options to the \c dump and \c list commands for the \c wt
command line utility have been renamed to be \c -c.
</ul>
</dd>

<dt>WT_SESSION.open_cursor</dt>
<dd>
In releases before 1.3, the WT_SESSION::open_cursor method could duplicate
cursors that were not positioned in an object; in 1.3, a cursor must be
positioned in order to be duplicated.
</dd>

<dt>Transactional cursors</dt>
<dd>
In releases before 1.3, ending a transaction by calling the
WT_SESSION::commit_transaction or WT_SESSION::rollback_transaction methods
implicitly closed all open cursors; in 1.3, the cursors remain open, but are
reset (discarding their positions and cursor values).  This means applications
must change to either close cursors explicitly, or rely on an eventual
WT_SESSION::close or WT_CONNECTION::close methods to implicitly close open
cursors.
</dd>

<dt>Default transactional isolation level</dt>
<dd>
In releases before 1.3, the default isolation level for transaction was
\c snapshot, and the default isolation level for non-transaction operations
was \c read-uncommitted; in 1.3, the default isolation level for all
operations is \c read-committed.

The default can be overridden for a session using the \c isolation setting
in WT_CONNECTION::open_cursor.
</dd>

<dt>WT_SESSION.truncate</dt>
<dd>
In releases before 1.3, the WT_SESSION::truncate method required cursors used
for truncation of a cursor range to reference existing keys in the object;
in 1.3, the WT_SESSION::truncate method has been changed to allow cursors to
reference any valid key in the object's name space so applications may discard
portions of the object name space without knowing exactly what records the
object contains.
</dd>

<dt>WT_CURSOR.equals</dt>
<dd>
In releases before 1.3, the WT_CURSOR::equals method returned zero/non-zero
to indicate cursor equality; in 1.3, the WT_CURSOR::equals method has
been replaced with WT_CURSOR::compare, which compares two cursors and
returns a cursor comparison status (less than 0, equal to 0, or greater than
0) depending on the cursors' key order.
</dd>

<dt>File format changes</dt>
<dd>
The underlying file formats changed in the 1.3 release; tables and files
should be dumped and re-loaded into a new database.
</dd>
</dl>

*/<|MERGE_RESOLUTION|>--- conflicted
+++ resolved
@@ -10,25 +10,19 @@
 existing WT_COLLATOR interface that do not require the new functionality should
 set this callback to \c NULL.
 </dd>
-<<<<<<< HEAD
 <dt>::wiredtiger_open lsm_merge option changed</dt>
 <dd>
 The global lsm_merge configuration setting has been moved into
 the \c lsm_manager option group. To disable merges in all LSM
 trees pass \c lsm_manger=(merge=false) to ::wiredtiger_open.
-=======
-
+</dd>
 <dt>Java include path search changes</dt>
 <dd>
 We have updated the configure logic used to search for Java Native Interface
 files.  This fixes problems building WiredTiger's Java API, particularly on
 OS X, but may introduce problems if your build procedure relied on the old
 search behavior.
->>>>>>> e251078c
-</dd>
-</dl>
-
-<dl>
+</dd>
 <dt>Default mutex implementation changed</dt>
 <dd>
 The default mutex implementation has been changed from adaptive pthread
@@ -36,6 +30,7 @@
 select adaptive pthread mutexes by specifying
 \c --with-spinlock=pthread_adaptive at configuration time.
 </dd>
+</dl>
 
 @section version_231 Upgrading to Version 2.3.1
 
@@ -50,7 +45,6 @@
 number of threads involved with eviction.
 </dd>
 </dl>
->>>>>>> develop
 
 @section version_230 Upgrading to Version 2.3.0
 
