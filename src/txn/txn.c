--- conflicted
+++ resolved
@@ -192,30 +192,15 @@
 int
 __wt_txn_checkpoint(WT_SESSION_IMPL *session, const char *cfg[])
 {
-<<<<<<< HEAD
 	WT_CONFIG targetconf;
 	WT_CONFIG_ITEM cval, k, v;
 	WT_DECL_ITEM(tmp);
-=======
-	WT_CONFIG_ITEM cval;
->>>>>>> 33ceb77d
 	WT_DECL_RET;
 	WT_TXN_GLOBAL *txn_global;
-	int target_list;
+	int target_list, tracking;
 	const char *txn_cfg[] = { "isolation=snapshot", NULL };
 
-<<<<<<< HEAD
-	txn_global = &S2C(session)->txn_global;
-	target_list = 0;
-=======
-	if ((ret = __wt_config_gets(
-	    session, cfg, "snapshot", &cval)) != 0 && ret != WT_NOTFOUND)
-		WT_RET(ret);
-	if (cval.len != 0)
-		WT_RET(__wt_strndup(session, cval.str, cval.len, &snapshot));
-	else
-		snapshot = NULL;
->>>>>>> 33ceb77d
+	target_list = tracking = 0;
 
 	/* Only one checkpoint can be active at a time. */
 	__wt_writelock(session, S2C(session)->ckpt_rwlock);
@@ -225,36 +210,34 @@
 	txn_global = &S2C(session)->txn_global;
 	txn_global->ckpt_txnid = session->txn.snap_min;
 
-<<<<<<< HEAD
+	WT_ERR(__wt_meta_track_on(session));
+	tracking = 1;
+
 	/* Step through the list of targets and snapshot each one. */
 	cval.len = 0;
-	WT_ERR_NOTFOUND_OK(__wt_config_gets(session, cfg, "target", &cval));
+	WT_ERR(__wt_config_gets(session, cfg, "target", &cval));
 	if (cval.len != 0) {
 		WT_ERR(__wt_scr_alloc(session, 512, &tmp));
 		WT_ERR(__wt_config_subinit(session, &targetconf, &cval));
 		while ((ret = __wt_config_next(&targetconf, &k, &v)) == 0) {
 			target_list = 1;
+			WT_ERR(__wt_buf_fmt(session, tmp, "%.*s",
+			    (int)k.len, k.str));
 
 			if (v.len != 0)
 				WT_ERR_MSG(session, EINVAL,
-				    "invalid checkpoint target \"%.*s\": URIs "
-				    "may require quoting",
-				    (int)k.len, k.str);
-			WT_ERR(__wt_buf_fmt(
-			    session, tmp, "%.*s", (int)k.len, k.str));
-
-			WT_ERR(__wt_meta_track_on(session));
+				    "invalid checkpoint target \"%s\": "
+				    "URIs may require quoting",
+				    (const char *)tmp->data);
+
 			__wt_spin_lock(session, &S2C(session)->schema_lock);
-
 			ret = __wt_schema_worker(
-			    session, (char *)tmp->data, __wt_snapshot, cfg, 0);
-
+			    session, tmp->data, __wt_snapshot, cfg, 0);
 			__wt_spin_unlock(session, &S2C(session)->schema_lock);
-			WT_TRET(__wt_meta_track_off(session, ret == 0 ? 0 : 1));
 
 			if (ret != 0)
-				WT_ERR_MSG(
-				    session, ret, "%s", (char *)tmp->data);
+				WT_ERR_MSG(session, ret, "%s",
+				    (const char *)tmp->data);
 		}
 		if (ret == WT_NOTFOUND)
 			ret = 0;
@@ -273,34 +256,13 @@
 		 * unlikely to checkpoint a list of closed targets.
 		 */
 		cval.len = 0;
-		WT_ERR_NOTFOUND_OK(
-		    __wt_config_gets(session, cfg, "name", &cval));
+		WT_ERR(__wt_config_gets(session, cfg, "name", &cval));
 		WT_ERR(cval.len == 0 ?
 		    __wt_conn_btree_apply(session, __wt_snapshot, cfg) :
 		    __wt_meta_btree_apply(session, __wt_snapshot, cfg, 0));
 	}
 
-err:	txn_global->ckpt_txnid = WT_TXN_NONE;
-
-	WT_TRET(__txn_release(session));
-
-	__wt_rwunlock(session, S2C(session)->ckpt_rwlock);
-	__wt_scr_free(&tmp);
-
-=======
-	WT_ERR(__wt_meta_track_on(session));
-
-	/*
-	 * If we're doing an ordinary unnamed checkpoint, we only need to flush
-	 * open files.	If we're creating a named snapshot, we need to walk the
-	 * entire list of files in the metadata.
-	 */
-	WT_TRET((snapshot == NULL) ?
-	    __wt_conn_btree_apply(session, __wt_snapshot, cfg) :
-	    __wt_meta_btree_apply(session,
-		__wt_snapshot, cfg, WT_BTREE_SNAPSHOT_OP));
-
-	/*
+err:	/*
 	 * XXX Rolling back the changes here is problematic.
 	 *
 	 * If we unroll here, we need a way to roll back changes to the avail
@@ -312,14 +274,14 @@
 	 * overwritten the checkpoint, so what ends up on disk is not
 	 * consistent.
 	 */
-	WT_TRET(__wt_meta_track_off(session, ret != 0));
-
-err:	txn_global->ckpt_txnid = WT_TXN_NONE;
+	if (tracking)
+		WT_TRET(__wt_meta_track_off(session, ret != 0));
+
+	txn_global->ckpt_txnid = WT_TXN_NONE;
 	if (F_ISSET(&session->txn, TXN_RUNNING))
 		WT_TRET(__txn_release(session));
 	__wt_rwunlock(session, S2C(session)->ckpt_rwlock);
-	__wt_free(session, snapshot);
->>>>>>> 33ceb77d
+	__wt_scr_free(&tmp);
 	return (ret);
 }
 
