/*-
 * Copyright (c) 2008-2013 WiredTiger, Inc.
 *	All rights reserved.
 *
 * See the file LICENSE for redistribution information.
 */

#if defined(__cplusplus)
extern "C" {
#endif

/*******************************************
 * WiredTiger public include file, and configuration control.
 *******************************************/
#include "wiredtiger_config.h"
#include "wiredtiger_ext.h"

/*******************************************
 * WiredTiger system include files.
 *******************************************/
#include <sys/mman.h>
#include <sys/stat.h>
#include <sys/time.h>
#include <sys/uio.h>

#include <ctype.h>
#include <dlfcn.h>
#include <errno.h>
#include <fcntl.h>
#include <inttypes.h>
#include <limits.h>
#include <pthread.h>
#ifdef HAVE_PTHREAD_NP_H
#include <pthread_np.h>
#endif
#include <stddef.h>
#include <stdlib.h>
#include <string.h>
#include <unistd.h>

/*******************************************
 * WiredTiger externally maintained include files.
 *******************************************/
#include "queue.h"

/*
 * DO NOT EDIT: automatically built by dist/s_typedef.
 * Forward type declarations for internal types: BEGIN
 */
enum __wt_page_state;
    typedef enum __wt_page_state WT_PAGE_STATE;
enum __wt_txn_isolation;
    typedef enum __wt_txn_isolation WT_TXN_ISOLATION;
struct __wt_addr;
    typedef struct __wt_addr WT_ADDR;
struct __wt_block;
    typedef struct __wt_block WT_BLOCK;
struct __wt_block_ckpt;
    typedef struct __wt_block_ckpt WT_BLOCK_CKPT;
struct __wt_block_desc;
    typedef struct __wt_block_desc WT_BLOCK_DESC;
struct __wt_block_header;
    typedef struct __wt_block_header WT_BLOCK_HEADER;
struct __wt_bloom;
    typedef struct __wt_bloom WT_BLOOM;
struct __wt_bloom_hash;
    typedef struct __wt_bloom_hash WT_BLOOM_HASH;
struct __wt_bm;
    typedef struct __wt_bm WT_BM;
struct __wt_btree;
    typedef struct __wt_btree WT_BTREE;
struct __wt_cache;
    typedef struct __wt_cache WT_CACHE;
struct __wt_cache_pool;
    typedef struct __wt_cache_pool WT_CACHE_POOL;
struct __wt_cell;
    typedef struct __wt_cell WT_CELL;
struct __wt_cell_unpack;
    typedef struct __wt_cell_unpack WT_CELL_UNPACK;
struct __wt_ckpt;
    typedef struct __wt_ckpt WT_CKPT;
struct __wt_col;
    typedef struct __wt_col WT_COL;
struct __wt_col_rle;
    typedef struct __wt_col_rle WT_COL_RLE;
struct __wt_colgroup;
    typedef struct __wt_colgroup WT_COLGROUP;
struct __wt_condvar;
    typedef struct __wt_condvar WT_CONDVAR;
struct __wt_config;
    typedef struct __wt_config WT_CONFIG;
struct __wt_config_check;
    typedef struct __wt_config_check WT_CONFIG_CHECK;
struct __wt_config_entry;
    typedef struct __wt_config_entry WT_CONFIG_ENTRY;
struct __wt_connection_impl;
    typedef struct __wt_connection_impl WT_CONNECTION_IMPL;
struct __wt_connection_stats;
    typedef struct __wt_connection_stats WT_CONNECTION_STATS;
struct __wt_cursor_backup;
    typedef struct __wt_cursor_backup WT_CURSOR_BACKUP;
struct __wt_cursor_backup_entry;
    typedef struct __wt_cursor_backup_entry WT_CURSOR_BACKUP_ENTRY;
struct __wt_cursor_btree;
    typedef struct __wt_cursor_btree WT_CURSOR_BTREE;
struct __wt_cursor_bulk;
    typedef struct __wt_cursor_bulk WT_CURSOR_BULK;
struct __wt_cursor_config;
    typedef struct __wt_cursor_config WT_CURSOR_CONFIG;
struct __wt_cursor_data_source;
    typedef struct __wt_cursor_data_source WT_CURSOR_DATA_SOURCE;
struct __wt_cursor_dump;
    typedef struct __wt_cursor_dump WT_CURSOR_DUMP;
struct __wt_cursor_index;
    typedef struct __wt_cursor_index WT_CURSOR_INDEX;
struct __wt_cursor_lsm;
    typedef struct __wt_cursor_lsm WT_CURSOR_LSM;
struct __wt_cursor_stat;
    typedef struct __wt_cursor_stat WT_CURSOR_STAT;
struct __wt_cursor_table;
    typedef struct __wt_cursor_table WT_CURSOR_TABLE;
struct __wt_data_handle;
    typedef struct __wt_data_handle WT_DATA_HANDLE;
struct __wt_data_handle_cache;
    typedef struct __wt_data_handle_cache WT_DATA_HANDLE_CACHE;
struct __wt_dlh;
    typedef struct __wt_dlh WT_DLH;
struct __wt_dsrc_stats;
    typedef struct __wt_dsrc_stats WT_DSRC_STATS;
struct __wt_evict_entry;
    typedef struct __wt_evict_entry WT_EVICT_ENTRY;
struct __wt_ext;
    typedef struct __wt_ext WT_EXT;
struct __wt_extlist;
    typedef struct __wt_extlist WT_EXTLIST;
struct __wt_fh;
    typedef struct __wt_fh WT_FH;
struct __wt_hazard;
    typedef struct __wt_hazard WT_HAZARD;
struct __wt_ikey;
    typedef struct __wt_ikey WT_IKEY;
struct __wt_index;
    typedef struct __wt_index WT_INDEX;
struct __wt_insert;
    typedef struct __wt_insert WT_INSERT;
struct __wt_insert_head;
    typedef struct __wt_insert_head WT_INSERT_HEAD;
struct __wt_log_desc;
    typedef struct __wt_log_desc WT_LOG_DESC;
struct __wt_log_op_desc;
    typedef struct __wt_log_op_desc WT_LOG_OP_DESC;
struct __wt_log_rec_desc;
    typedef struct __wt_log_rec_desc WT_LOG_REC_DESC;
struct __wt_lsm_chunk;
    typedef struct __wt_lsm_chunk WT_LSM_CHUNK;
struct __wt_lsm_data_source;
    typedef struct __wt_lsm_data_source WT_LSM_DATA_SOURCE;
struct __wt_lsm_tree;
    typedef struct __wt_lsm_tree WT_LSM_TREE;
struct __wt_lsm_worker_args;
    typedef struct __wt_lsm_worker_args WT_LSM_WORKER_ARGS;
struct __wt_lsm_worker_cookie;
    typedef struct __wt_lsm_worker_cookie WT_LSM_WORKER_COOKIE;
struct __wt_lsn;
    typedef struct __wt_lsn WT_LSN;
struct __wt_named_collator;
    typedef struct __wt_named_collator WT_NAMED_COLLATOR;
struct __wt_named_compressor;
    typedef struct __wt_named_compressor WT_NAMED_COMPRESSOR;
struct __wt_named_data_source;
    typedef struct __wt_named_data_source WT_NAMED_DATA_SOURCE;
struct __wt_ovfl_onpage;
    typedef struct __wt_ovfl_onpage WT_OVFL_ONPAGE;
struct __wt_ovfl_reuse;
    typedef struct __wt_ovfl_reuse WT_OVFL_REUSE;
struct __wt_ovfl_track;
    typedef struct __wt_ovfl_track WT_OVFL_TRACK;
struct __wt_ovfl_txnc;
    typedef struct __wt_ovfl_txnc WT_OVFL_TXNC;
struct __wt_page;
    typedef struct __wt_page WT_PAGE;
struct __wt_page_header;
    typedef struct __wt_page_header WT_PAGE_HEADER;
struct __wt_page_modify;
    typedef struct __wt_page_modify WT_PAGE_MODIFY;
struct __wt_process;
    typedef struct __wt_process WT_PROCESS;
struct __wt_ref;
    typedef struct __wt_ref WT_REF;
struct __wt_row;
    typedef struct __wt_row WT_ROW;
struct __wt_rwlock;
    typedef struct __wt_rwlock WT_RWLOCK;
struct __wt_salvage_cookie;
    typedef struct __wt_salvage_cookie WT_SALVAGE_COOKIE;
struct __wt_scratch_track;
    typedef struct __wt_scratch_track WT_SCRATCH_TRACK;
struct __wt_session_impl;
    typedef struct __wt_session_impl WT_SESSION_IMPL;
struct __wt_size;
    typedef struct __wt_size WT_SIZE;
struct __wt_stats;
    typedef struct __wt_stats WT_STATS;
struct __wt_table;
    typedef struct __wt_table WT_TABLE;
struct __wt_txn;
    typedef struct __wt_txn WT_TXN;
struct __wt_txn_global;
    typedef struct __wt_txn_global WT_TXN_GLOBAL;
struct __wt_txn_op;
    typedef struct __wt_txn_op WT_TXN_OP;
struct __wt_txn_state;
    typedef struct __wt_txn_state WT_TXN_STATE;
struct __wt_update;
    typedef struct __wt_update WT_UPDATE;
/*
 * Forward type declarations for internal types: END
 * DO NOT EDIT: automatically built by dist/s_typedef.
 */

/*******************************************
 * WiredTiger internal include files.
 *******************************************/
#include "misc.h"
#include "mutex.h"
#include "posix.h"

#include "stat.h"			/* required by dhandle.h */
#include "dhandle.h"			/* required by btree.h */

#include "api.h"
#include "block.h"
#include "bloom.h"
#include "btmem.h"
#include "btree.h"
#include "cache.h"
#include "config.h"
#include "cursor.h"
#include "dlh.h"
#include "error.h"
#include "flags.h"
#include "log.h"
#include "lsm.h"
#include "meta.h"
#include "os.h"
#include "schema.h"
#include "txn.h"

#include "session.h"			/* required by connection.h */
#include "connection.h"

#include "extern.h"
#include "verify_build.h"

#include "intpack.i"			/* required by cell.i, packing.i */
#include "packing.i"
#include "cell.i"

#include "mutex.i"			/* required by btree.i */

#include "btree.i"			/* required by cursor.i */
#include "cache.i"			/* required by cursor.i */
#include "txn.i"			/* required by cursor.i */
#include "cursor.i"

#include "bitstring.i"
#include "column.i"
<<<<<<< HEAD
#include "mutex.i"
=======
#include "log.i"
>>>>>>> b042c425
#include "serial_funcs.i"

#if defined(__cplusplus)
}
#endif<|MERGE_RESOLUTION|>--- conflicted
+++ resolved
@@ -265,11 +265,6 @@
 
 #include "bitstring.i"
 #include "column.i"
-<<<<<<< HEAD
-#include "mutex.i"
-=======
-#include "log.i"
->>>>>>> b042c425
 #include "serial_funcs.i"
 
 #if defined(__cplusplus)
