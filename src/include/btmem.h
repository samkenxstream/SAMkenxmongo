/*-
 * Copyright (c) 2014-2015 MongoDB, Inc.
 * Copyright (c) 2008-2014 WiredTiger, Inc.
 *	All rights reserved.
 *
 * See the file LICENSE for redistribution information.
 */

#define	WT_RECNO_OOB	0		/* Illegal record number */

/*
 * WT_PAGE_HEADER --
 *	Blocks have a common header, a WT_PAGE_HEADER structure followed by a
 * block-manager specific structure.
 */
struct __wt_page_header {
	/*
	 * The record number of the first record of the page is stored on disk
	 * so we can figure out where the column-store leaf page fits into the
	 * key space during salvage.
	 */
	uint64_t recno;			/* 00-07: column-store starting recno */

	/*
	 * We maintain page write-generations in the non-transactional case
	 * as that's how salvage can determine the most recent page between
	 * pages overlapping the same key range.
	 */
	uint64_t write_gen;		/* 08-15: write generation */

	/*
	 * The page's in-memory size isn't rounded or aligned, it's the actual
	 * number of bytes the disk-image consumes when instantiated in memory.
	 */
	uint32_t mem_size;		/* 16-19: in-memory page size */

	union {
		uint32_t entries;	/* 20-23: number of cells on page */
		uint32_t datalen;	/* 20-23: overflow data length */
	} u;

	uint8_t type;			/* 24: page type */

#define	WT_PAGE_COMPRESSED	0x01	/* Page is compressed on disk */
#define	WT_PAGE_EMPTY_V_ALL	0x02	/* Page has all zero-length values */
#define	WT_PAGE_EMPTY_V_NONE	0x04	/* Page has no zero-length values */
#define	WT_PAGE_ENCRYPTED	0x08	/* Page is encrypted on disk */
#define	WT_PAGE_LAS_UPDATE	0x10	/* Page updates in lookaside store */
	uint8_t flags;			/* 25: flags */

	/*
	 * End the structure with 2 bytes of padding: it wastes space, but it
	 * leaves the structure 32-bit aligned and having a few bytes to play
	 * with in the future can't hurt.
	 */
	uint8_t unused[2];		/* 26-27: unused padding */
};
/*
 * WT_PAGE_HEADER_SIZE is the number of bytes we allocate for the structure: if
 * the compiler inserts padding it will break the world.
 */
#define	WT_PAGE_HEADER_SIZE		28

/*
 * The block-manager specific information immediately follows the WT_PAGE_HEADER
 * structure.
 */
#define	WT_BLOCK_HEADER_REF(dsk)					\
	((void *)((uint8_t *)(dsk) + WT_PAGE_HEADER_SIZE))

/*
 * WT_PAGE_HEADER_BYTE --
 * WT_PAGE_HEADER_BYTE_SIZE --
 *	The first usable data byte on the block (past the combined headers).
 */
#define	WT_PAGE_HEADER_BYTE_SIZE(btree)					\
	((u_int)(WT_PAGE_HEADER_SIZE + (btree)->block_header))
#define	WT_PAGE_HEADER_BYTE(btree, dsk)					\
	((void *)((uint8_t *)(dsk) + WT_PAGE_HEADER_BYTE_SIZE(btree)))

/*
 * WT_ADDR --
 *	An in-memory structure to hold a block's location.
 */
struct __wt_addr {
	uint8_t *addr;			/* Block-manager's cookie */
	uint8_t  size;			/* Block-manager's cookie length */

#define	WT_ADDR_INT	1		/* Internal page */
#define	WT_ADDR_LEAF	2		/* Leaf page */
#define	WT_ADDR_LEAF_NO	3		/* Leaf page, no overflow */
	uint8_t  type;

	/*
	 * If an address is both as an address for the previous and the current
	 * multi-block reconciliations, that is, a block we're writing matches
	 * the block written the last time, it will appear in both the current
	 * boundary points as well as the page modification's list of previous
	 * blocks.  The reuse flag is how we know that's happening so the block
	 * is treated correctly (not free'd on error, for example).
	 */
	uint8_t	 reuse;
};

/*
 * Overflow tracking for reuse: When a page is reconciled, we write new K/V
 * overflow items.  If pages are reconciled multiple times, we need to know
 * if we've already written a particular overflow record (so we don't write
 * it again), as well as if we've modified an overflow record previously
 * written (in which case we want to write a new record and discard blocks
 * used by the previously written record).  Track overflow records written
 * for the page, storing the values in a skiplist with the record's value as
 * the "key".
 */
struct __wt_ovfl_reuse {
	uint32_t value_offset;		/* Overflow value offset */
	uint32_t value_size;		/* Overflow value size */
	uint8_t  addr_offset;		/* Overflow addr offset */
	uint8_t  addr_size;		/* Overflow addr size */

	/*
	 * On each page reconciliation, we clear the entry's in-use flag, and
	 * reset it as the overflow record is re-used.  After reconciliation
	 * completes, unused skiplist entries are discarded, along with their
	 * underlying blocks.
	 *
	 * On each page reconciliation, set the just-added flag for each new
	 * skiplist entry; if reconciliation fails for any reason, discard the
	 * newly added skiplist entries, along with their underlying blocks.
	 */
#define	WT_OVFL_REUSE_INUSE		0x01
#define	WT_OVFL_REUSE_JUST_ADDED	0x02
	uint8_t	 flags;

	/*
	 * The untyped address immediately follows the WT_OVFL_REUSE structure,
	 * the untyped value immediately follows the address.
	 */
#define	WT_OVFL_REUSE_ADDR(p)						\
	((void *)((uint8_t *)(p) + (p)->addr_offset))
#define	WT_OVFL_REUSE_VALUE(p)						\
	((void *)((uint8_t *)(p) + (p)->value_offset))

	WT_OVFL_REUSE *next[0];		/* Forward-linked skip list */
};

/*
 * Overflow tracking for cached values: When a page is reconciled, we write new
 * K/V overflow items, and discard previous underlying blocks.  If there's a
 * transaction in the system that needs to read the previous value, we have to
 * cache the old value until no running transaction needs it.
 */
struct __wt_ovfl_txnc {
	uint64_t current;		/* Maximum transaction ID at store */

	uint32_t value_offset;		/* Overflow value offset */
	uint32_t value_size;		/* Overflow value size */
	uint8_t  addr_offset;		/* Overflow addr offset */
	uint8_t  addr_size;		/* Overflow addr size */

	/*
	 * The untyped address immediately follows the WT_OVFL_TXNC
	 * structure, the untyped value immediately follows the address.
	 */
#define	WT_OVFL_TXNC_ADDR(p)						\
	((void *)((uint8_t *)(p) + (p)->addr_offset))
#define	WT_OVFL_TXNC_VALUE(p)						\
	((void *)((uint8_t *)(p) + (p)->value_offset))

	WT_OVFL_TXNC *next[0];		/* Forward-linked skip list */
};

/*
 * Lookaside table support: when a page is being reconciled for eviction and has
 * updates that might be required by earlier readers in the system, the updates
 * are written into a lookaside table, and restored as necessary if the page is
 * read. The key is a unique marker for the page (a file ID plus an address),
 * a counter (used to ensure the update records remain in the original order),
 * the on-page item's transaction ID (so we can discard any update records from
 * the lookaside table once the on-page item's transaction is globally visible),
 * and the page key (byte-string for row-store, record number for column-store).
 * The value is the WT_UPDATE structure's transaction ID, update size and value.
 *
 * As the key for the lookaside table is different for row- and column-store, we
 * store both key types in a WT_ITEM, building/parsing them in the code, because
 * otherwise we'd need two lookaside files with different key formats. We could
 * make the lookaside table's key standard by moving the source key into the
 * lookaside table value, but that doesn't make the coding any simpler, and it
 * makes the lookaside table's value more likely to overflow the page size when
 * the row-store key is relatively large.
 */
#define	WT_LAS_FORMAT							\
    "key_format=" WT_UNCHECKED_STRING(IuQQu)				\
    ",value_format=" WT_UNCHECKED_STRING(QIu)

/*
 * WT_PAGE_MODIFY --
 *	When a page is modified, there's additional information to maintain.
 */
struct __wt_page_modify {
	/*
	 * Track the highest transaction ID at which the page was written to
	 * disk.  This can be used to avoid trying to write the page multiple
	 * times if a snapshot is keeping old versions pinned (e.g., in a
	 * checkpoint).
	 */
	uint64_t disk_snap_min;

	/* The first unwritten transaction ID (approximate). */
	uint64_t first_dirty_txn;

	/* In-memory split transaction ID. */
	uint64_t inmem_split_txn;

	/* Avoid checking for obsolete updates during checkpoints. */
	uint64_t obsolete_check_txn;

	/* The largest transaction ID seen on the page by reconciliation. */
	uint64_t rec_max_txn;

	/* The largest update transaction ID (approximate). */
	uint64_t update_txn;

#ifdef HAVE_DIAGNOSTIC
	/* Check that transaction time moves forward. */
	uint64_t last_oldest_id;
#endif

	/* Dirty bytes added to the cache. */
	size_t bytes_dirty;

	/*
	 * When pages are reconciled, the result is one or more replacement
	 * blocks.  A replacement block can be in one of two states: it was
	 * written to disk, and so we have a block address, or it contained
	 * unresolved modifications and we have a disk image for it with a
	 * list of those unresolved modifications.  The former is the common
	 * case: we only build lists of unresolved modifications when we're
	 * evicting a page, and we only expect to see unresolved modifications
	 * on a page being evicted in the case of a hot page that's too large
	 * to keep in memory as it is.  In other words, checkpoints will skip
	 * unresolved modifications, and will write the blocks rather than
	 * build lists of unresolved modifications.
	 *
	 * Ugly union/struct layout to conserve memory, we never have both
	 * a replace address and multiple replacement blocks.
	 */
	union {
	WT_ADDR	 replace;		/* Single, written replacement block */
#define	mod_replace	u1.replace

	struct {			/* Multiple replacement blocks */
	struct __wt_multi {
		/*
		 * Block's key: either a column-store record number or a
		 * row-store variable length byte string.
		 */
		union {
			uint64_t recno;
			WT_IKEY *ikey;
		} key;

		/*
		 * Eviction, but block wasn't written: unresolved updates and
		 * associated disk image.
		 *
		 * Saved updates are either a WT_INSERT, or a row-store leaf
		 * page entry; in the case of creating lookaside records, there
		 * is an additional value, the committed item's transaction ID.
		 */
		struct __wt_save_upd {
			WT_INSERT *ins;
			WT_ROW	  *rip;
			uint64_t   onpage_txn;
		} *supd;
		uint32_t supd_entries;
		void	*supd_dsk;

		/*
		 * Block was written: address, size and checksum.
		 * On subsequent reconciliations of this page, we avoid writing
		 * the block if it's unchanged by comparing size and checksum;
		 * the reuse flag is set when the block is unchanged and we're
		 * reusing a previous address.
		 */
		WT_ADDR	 addr;
		uint32_t size;
		uint32_t cksum;
	} *multi;
	uint32_t multi_entries;		/* Multiple blocks element count */
	} m;
#define	mod_multi		u1.m.multi
#define	mod_multi_entries	u1.m.multi_entries
	} u1;

	/*
	 * Internal pages need to be able to chain root-page splits and have a
	 * special transactional eviction requirement.  Column-store leaf pages
	 * need update and append lists.
	 *
	 * Ugly union/struct layout to conserve memory, a page is either a leaf
	 * page or an internal page.
	 */
	union {
	struct {
		/*
		 * When a root page splits, we create a new page and write it;
		 * the new page can also split and so on, and we continue this
		 * process until we write a single replacement root page.  We
		 * use the root split field to track the list of created pages
		 * so they can be discarded when no longer needed.
		 */
		WT_PAGE *root_split;	/* Linked list of root split pages */

		/*
		 * When we deepen the tree, newly created internal pages cannot
		 * be evicted until all threads have exited the original page
		 * index structure.  We set a transaction value during the split
		 * that's checked during eviction.
		 */
		uint64_t split_txn;	/* Split eviction transaction value */
	} intl;
#define	mod_root_split		u2.intl.root_split
#define	mod_split_txn		u2.intl.split_txn
	struct {
		/*
		 * Appended items to column-stores: there is only a single one
		 * of these per column-store tree.
		 */
		WT_INSERT_HEAD **append;

		/*
		 * Updated items in column-stores: variable-length RLE entries
		 * can expand to multiple entries which requires some kind of
		 * list we can expand on demand.  Updated items in fixed-length
		 * files could be done based on an WT_UPDATE array as in
		 * row-stores, but there can be a very large number of bits on
		 * a single page, and the cost of the WT_UPDATE array would be
		 * huge.
		 */
		WT_INSERT_HEAD **update;
	} leaf;
#define	mod_append		u2.leaf.append
#define	mod_update		u2.leaf.update
	} u2;

	/*
	 * Overflow record tracking for reconciliation.  We assume overflow
	 * records are relatively rare, so we don't allocate the structures
	 * to track them until we actually see them in the data.
	 */
	struct __wt_ovfl_track {
		/*
		 * Overflow key/value address/byte-string pairs we potentially
		 * reuse each time we reconcile the page.
		 */
		WT_OVFL_REUSE	*ovfl_reuse[WT_SKIP_MAXDEPTH];

		/*
		 * Overflow value address/byte-string pairs cached until no
		 * running transaction will possibly read them.
		 */
		WT_OVFL_TXNC	*ovfl_txnc[WT_SKIP_MAXDEPTH];

		/*
		 * Overflow key/value addresses to be discarded from the block
		 * manager after reconciliation completes successfully.
		 */
		WT_CELL **discard;
		size_t	  discard_entries;
		size_t	  discard_allocated;
	} *ovfl_track;

	/*
	 * The write generation is incremented when a page is modified, a page
	 * is clean if the write generation is 0.
	 */
	uint32_t write_gen;

#define	WT_PAGE_LOCK(s, p)						\
	__wt_spin_lock((s), &S2C(s)->page_lock[(p)->modify->page_lock])
#define	WT_PAGE_UNLOCK(s, p)						\
	__wt_spin_unlock((s), &S2C(s)->page_lock[(p)->modify->page_lock])
	uint8_t page_lock;		/* Page's spinlock */

#define	WT_PM_REC_EMPTY		1	/* Reconciliation: no replacement */
#define	WT_PM_REC_MULTIBLOCK	2	/* Reconciliation: multiple blocks */
#define	WT_PM_REC_REPLACE	3	/* Reconciliation: single block */
#define	WT_PM_REC_REWRITE	4	/* Reconciliation: rewrite in place */
	uint8_t rec_result;		/* Reconciliation state */
};

/*
 * WT_PAGE --
 * The WT_PAGE structure describes the in-memory page information.
 */
struct __wt_page {
	/* Per page-type information. */
	union {
		/*
		 * Internal pages (both column- and row-store).
		 *
		 * The page record number is only used by column-store, but it's
		 * simpler having only one kind of internal page.
		 *
		 * In-memory internal pages have an array of pointers to child
		 * structures, maintained in collated order.  When a page is
		 * read into memory, the initial list of children is stored in
		 * the "orig_index" field, and it and the collated order are
		 * the same.  After a page splits, the collated order and the
		 * original order will differ.
		 *
		 * Multiple threads of control may be searching the in-memory
		 * internal page and a child page of the internal page may
		 * cause a split at any time.  When a page splits, a new array
		 * is allocated and atomically swapped into place.  Threads in
		 * the old array continue without interruption (the old array is
		 * still valid), but have to avoid racing.  No barrier is needed
		 * because the array reference is updated atomically, but code
		 * reading the fields multiple times would be a very bad idea.
		 * Specifically, do not do this:
		 *	WT_REF **refp = page->u.intl__index->index;
		 *	uint32_t entries = page->u.intl__index->entries;
		 *
		 * The field is declared volatile (so the compiler knows not to
		 * read it multiple times), and we obscure the field name and
		 * use a copy macro in all references to the field (so the code
		 * doesn't read it multiple times).
		 */
		struct {
			uint64_t recno;		/* Starting recno */
			WT_REF	*parent_ref;	/* Parent reference */

			struct __wt_page_index {
				uint32_t entries;
				WT_REF	**index;
			} * volatile __index;	/* Collated children */

			/*
			 * When splitting to deepen the tree, track the number
			 * of entries in the newly created parent, and how many
			 * subsequent splits follow the initial set of entries.
			 * If future splits into the page are generally after
			 * the initial set of items, perform future deepening
			 * splits in this page to optimize for an append-style
			 * workload.
			 */
			uint32_t deepen_split_append;
			uint32_t deepen_split_last;
		} intl;
#undef	pg_intl_recno
#define	pg_intl_recno			u.intl.recno
#define	pg_intl_parent_ref		u.intl.parent_ref
#define	pg_intl_deepen_split_append	u.intl.deepen_split_append
#define	pg_intl_deepen_split_last	u.intl.deepen_split_last

	/*
	 * Macros to copy/set the index because the name is obscured to ensure
	 * the field isn't read multiple times.
	 *
	 * There are two versions of WT_INTL_INDEX_GET because the session split
	 * generation is usually set, but it's not always required: for example,
	 * if a page is locked for splitting, or being created or destroyed.
	 */
#define	WT_INTL_INDEX_GET_SAFE(page)					\
	((page)->u.intl.__index)
#define	WT_INTL_INDEX_GET(session, page, pindex) do {			\
	WT_ASSERT(session, session->split_gen != 0);			\
	(pindex) = WT_INTL_INDEX_GET_SAFE(page);			\
} while (0)
#define	WT_INTL_INDEX_SET(page, v) do {					\
	WT_WRITE_BARRIER();						\
	((page)->u.intl.__index) = (v);					\
} while (0)

	/*
	 * Macro to walk the list of references in an internal page.
	 */
#define	WT_INTL_FOREACH_BEGIN(session, page, ref) do {			\
	WT_PAGE_INDEX *__pindex;					\
	WT_REF **__refp;						\
	uint32_t __entries;						\
	WT_INTL_INDEX_GET(session, page, __pindex);			\
	for (__refp = __pindex->index,					\
	    __entries = __pindex->entries; __entries > 0; --__entries) {\
		(ref) = *__refp++;
#define	WT_INTL_FOREACH_END						\
	}								\
} while (0)

		/* Row-store leaf page. */
		struct {
			/*
			 * The column-store leaf page modification structures
			 * live in the WT_PAGE_MODIFY structure to keep the
			 * WT_PAGE structure as small as possible for read-only
			 * pages.  For consistency, we could move the row-store
			 * modification structures into WT_PAGE_MODIFY too, but
			 * that doesn't shrink WT_PAGE any further and it would
			 * require really ugly naming inside of WT_PAGE_MODIFY
			 * to avoid growing that structure.
			 */
			WT_INSERT_HEAD	**ins;	/* Inserts */
			WT_UPDATE	**upd;	/* Updates */

			WT_ROW *d;		/* Key/value pairs */
			uint32_t entries;	/* Entries */
		} row;
#undef	pg_row_d
#define	pg_row_d	u.row.d
#undef	pg_row_ins
#define	pg_row_ins	u.row.ins
#undef	pg_row_upd
#define	pg_row_upd	u.row.upd
#define	pg_row_entries	u.row.entries
#define	pg_row_entries	u.row.entries

		/* Fixed-length column-store leaf page. */
		struct {
			uint64_t recno;		/* Starting recno */

			uint8_t	*bitf;		/* Values */
			uint32_t entries;	/* Entries */
		} col_fix;
#undef	pg_fix_recno
#define	pg_fix_recno	u.col_fix.recno
#undef	pg_fix_bitf
#define	pg_fix_bitf	u.col_fix.bitf
#undef	pg_fix_entries
#define	pg_fix_entries	u.col_fix.entries

		/* Variable-length column-store leaf page. */
		struct {
			uint64_t recno;		/* Starting recno */

			WT_COL *d;		/* Values */

			/*
			 * Variable-length column-store files maintain a list of
			 * RLE entries on the page so it's unnecessary to walk
			 * the page counting records to find a specific entry.
			 */
			WT_COL_RLE *repeats;	/* RLE array for lookups */
			uint32_t    nrepeats;	/* Number of repeat slots */

			uint32_t    entries;	/* Entries */
		} col_var;
#undef	pg_var_recno
#define	pg_var_recno	u.col_var.recno
#undef	pg_var_d
#define	pg_var_d	u.col_var.d
#undef	pg_var_repeats
#define	pg_var_repeats	u.col_var.repeats
#undef	pg_var_nrepeats
#define	pg_var_nrepeats	u.col_var.nrepeats
#undef	pg_var_entries
#define	pg_var_entries	u.col_var.entries
	} u;

	/*
	 * The page's type and flags are positioned at the end of the WT_PAGE
	 * union, it reduces cache misses in the row-store search function.
	 */
#define	WT_PAGE_IS_INTERNAL(page)					\
	((page)->type == WT_PAGE_COL_INT || (page)->type == WT_PAGE_ROW_INT)
#define	WT_PAGE_INVALID		0	/* Invalid page */
#define	WT_PAGE_BLOCK_MANAGER	1	/* Block-manager page */
#define	WT_PAGE_COL_FIX		2	/* Col-store fixed-len leaf */
#define	WT_PAGE_COL_INT		3	/* Col-store internal page */
#define	WT_PAGE_COL_VAR		4	/* Col-store var-length leaf page */
#define	WT_PAGE_OVFL		5	/* Overflow page */
#define	WT_PAGE_ROW_INT		6	/* Row-store internal page */
#define	WT_PAGE_ROW_LEAF	7	/* Row-store leaf page */
	uint8_t type;			/* Page type */

#define	WT_PAGE_BUILD_KEYS	0x01	/* Keys have been built in memory */
#define	WT_PAGE_DISK_ALLOC	0x02	/* Disk image in allocated memory */
#define	WT_PAGE_DISK_MAPPED	0x04	/* Disk image in mapped memory */
#define	WT_PAGE_EVICT_LRU	0x08	/* Page is on the LRU queue */
<<<<<<< HEAD
#define	WT_PAGE_SPLIT_INSERT	0x10	/* A leaf page was split for append */
=======
#define	WT_PAGE_OVERFLOW_KEYS	0x10	/* Page has overflow keys */
#define	WT_PAGE_RECONCILIATION	0x20	/* Page reconciliation lock */
#define	WT_PAGE_SPLIT_INSERT	0x40	/* A leaf page was split for append */
>>>>>>> ffcb8887
	uint8_t flags_atomic;		/* Atomic flags, use F_*_ATOMIC */

	/*
	 * The page's read generation acts as an LRU value for each page in the
	 * tree; it is used by the eviction server thread to select pages to be
	 * discarded from the in-memory tree.
	 *
	 * The read generation is a 64-bit value, if incremented frequently, a
	 * 32-bit value could overflow.
	 *
	 * The read generation is a piece of shared memory potentially read
	 * by many threads.  We don't want to update page read generations for
	 * in-cache workloads and suffer the cache misses, so we don't simply
	 * increment the read generation value on every access.  Instead, the
	 * read generation is incremented by the eviction server each time it
	 * becomes active.  To avoid incrementing a page's read generation too
	 * frequently, it is set to a future point.
	 */
#define	WT_READGEN_NOTSET	0
#define	WT_READGEN_OLDEST	1
#define	WT_READGEN_STEP		100
	uint64_t read_gen;

	/*
	 * Used to protect and co-ordinate splits for internal pages and
	 * reconciliation for all pages.
	 */
	WT_FAIR_LOCK page_lock;

	size_t memory_footprint;	/* Memory attached to the page */

	/* Page's on-disk representation: NULL for pages created in memory. */
	const WT_PAGE_HEADER *dsk;

	/* If/when the page is modified, we need lots more information. */
	WT_PAGE_MODIFY *modify;
};

/*
 * WT_PAGE_DISK_OFFSET, WT_PAGE_REF_OFFSET --
 *	Return the offset/pointer of a pointer/offset in a page disk image.
 */
#define	WT_PAGE_DISK_OFFSET(page, p)					\
	WT_PTRDIFF32(p, (page)->dsk)
#define	WT_PAGE_REF_OFFSET(page, o)					\
	((void *)((uint8_t *)((page)->dsk) + (o)))

/*
 * Page state.
 *
 * Synchronization is based on the WT_REF->state field, which has a number of
 * possible states:
 *
 * WT_REF_DISK:
 *	The initial setting before a page is brought into memory, and set as a
 *	result of page eviction; the page is on disk, and must be read into
 *	memory before use.  WT_REF_DISK has a value of 0 (the default state
 *	after allocating cleared memory).
 *
 * WT_REF_DELETED:
 *	The page is on disk, but has been deleted from the tree; we can delete
 *	row-store leaf pages without reading them if they don't reference
 *	overflow items.
 *
 * WT_REF_LOCKED:
 *	Locked for exclusive access.  In eviction, this page or a parent has
 *	been selected for eviction; once hazard pointers are checked, the page
 *	will be evicted.  When reading a page that was previously deleted, it
 *	is locked until the page is in memory with records marked deleted.  The
 *	thread that set the page to WT_REF_LOCKED has exclusive access, no
 *	other thread may use the WT_REF until the state is changed.
 *
 * WT_REF_MEM:
 *	Set by a reading thread once the page has been read from disk; the page
 *	is in the cache and the page reference is OK.
 *
 * WT_REF_READING:
 *	Set by a reading thread before reading an ordinary page from disk;
 *	other readers of the page wait until the read completes.  Sync can
 *	safely skip over such pages: they are clean by definition.
 *
 * WT_REF_SPLIT:
 *	Set when the page is split; the WT_REF is dead and can no longer be
 *	used.
 *
 * The life cycle of a typical page goes like this: pages are read into memory
 * from disk and their state set to WT_REF_MEM.  When the page is selected for
 * eviction, the page state is set to WT_REF_LOCKED.  In all cases, evicting
 * threads reset the page's state when finished with the page: if eviction was
 * successful (a clean page was discarded, and a dirty page was written to disk
 * and then discarded), the page state is set to WT_REF_DISK; if eviction failed
 * because the page was busy, page state is reset to WT_REF_MEM.
 *
 * Readers check the state field and if it's WT_REF_MEM, they set a hazard
 * pointer to the page, flush memory and re-confirm the page state.  If the
 * page state is unchanged, the reader has a valid reference and can proceed.
 *
 * When an evicting thread wants to discard a page from the tree, it sets the
 * WT_REF_LOCKED state, flushes memory, then checks hazard pointers.  If a
 * hazard pointer is found, state is reset to WT_REF_MEM, restoring the page
 * to the readers.  If the evicting thread does not find a hazard pointer,
 * the page is evicted.
 */

/*
 * WT_PAGE_DELETED --
 *	Related information for fast-delete, on-disk pages.
 */
struct __wt_page_deleted {
	uint64_t txnid;			/* Transaction ID */

	WT_UPDATE **update_list;	/* List of updates for abort */
};

/*
 * WT_REF --
 *	A single in-memory page and the state information used to determine if
 * it's OK to dereference the pointer to the page.
 */
struct __wt_ref {
	WT_PAGE *page;			/* Page */

	/*
	 * When the tree deepens as a result of a split, the home page value
	 * changes.  Don't cache it, we need to see that change when looking
	 * up our slot in the page's index structure.
	 */
	WT_PAGE * volatile home;	/* Reference page */
	uint32_t pindex_hint;		/* Reference page index hint */

#define	WT_REF_DISK	0		/* Page is on disk */
#define	WT_REF_DELETED	1		/* Page is on disk, but deleted */
#define	WT_REF_LOCKED	2		/* Page locked for exclusive access */
#define	WT_REF_MEM	3		/* Page is in cache and valid */
#define	WT_REF_READING	4		/* Page being read */
#define	WT_REF_SPLIT	5		/* Parent page split (WT_REF dead) */
	volatile uint32_t state;	/* Page state */

	/*
	 * Address: on-page cell if read from backing block, off-page WT_ADDR
	 * if instantiated in-memory, or NULL if page created in-memory.
	 */
	void	*addr;

	/*
	 * The child page's key.  Do NOT change this union without reviewing
	 * __wt_ref_key.
	 */
	union {
		uint64_t recno;		/* Column-store: starting recno */
		void	*ikey;		/* Row-store: key */
	} key;

	WT_PAGE_DELETED	*page_del;	/* Deleted on-disk page information */
};
/*
 * WT_REF_SIZE is the expected structure size -- we verify the build to ensure
 * the compiler hasn't inserted padding which would break the world.
 */
#define	WT_REF_SIZE	48

/*
 * WT_ROW --
 * Each in-memory page row-store leaf page has an array of WT_ROW structures:
 * this is created from on-page data when a page is read from the file.  It's
 * sorted by key, fixed in size, and starts with a reference to on-page data.
 *
 * Multiple threads of control may be searching the in-memory row-store pages,
 * and the key may be instantiated at any time.  Code must be able to handle
 * both when the key has not been instantiated (the key field points into the
 * page's disk image), and when the key has been instantiated (the key field
 * points outside the page's disk image).  We don't need barriers because the
 * key is updated atomically, but code that reads the key field multiple times
 * is a very, very bad idea.  Specifically, do not do this:
 *
 *	key = rip->key;
 *	if (key_is_on_page(key)) {
 *		cell = rip->key;
 *	}
 *
 * The field is declared volatile (so the compiler knows it shouldn't read it
 * multiple times), and we obscure the field name and use a copy macro in all
 * references to the field (so the code doesn't read it multiple times), all
 * to make sure we don't introduce this bug (again).
 */
struct __wt_row {	/* On-page key, on-page cell, or off-page WT_IKEY */
	void * volatile __key;
};
#define	WT_ROW_KEY_COPY(rip)	((rip)->__key)
#define	WT_ROW_KEY_SET(rip, v)	((rip)->__key) = (void *)(v)

/*
 * WT_ROW_FOREACH --
 *	Walk the entries of an in-memory row-store leaf page.
 */
#define	WT_ROW_FOREACH(page, rip, i)					\
	for ((i) = (page)->pg_row_entries,				\
	    (rip) = (page)->pg_row_d; (i) > 0; ++(rip), --(i))
#define	WT_ROW_FOREACH_REVERSE(page, rip, i)				\
	for ((i) = (page)->pg_row_entries,				\
	    (rip) = (page)->pg_row_d + ((page)->pg_row_entries - 1);	\
	    (i) > 0; --(rip), --(i))

/*
 * WT_ROW_SLOT --
 *	Return the 0-based array offset based on a WT_ROW reference.
 */
#define	WT_ROW_SLOT(page, rip)						\
	((uint32_t)(((WT_ROW *)(rip)) - (page)->pg_row_d))

/*
 * WT_COL --
 * Each in-memory variable-length column-store leaf page has an array of WT_COL
 * structures: this is created from on-page data when a page is read from the
 * file.  It's fixed in size, and references data on the page.
 */
struct __wt_col {
	/*
	 * Variable-length column-store data references are page offsets, not
	 * pointers (we boldly re-invent short pointers).  The trade-off is 4B
	 * per K/V pair on a 64-bit machine vs. a single cycle for the addition
	 * of a base pointer.  The on-page data is a WT_CELL (same as row-store
	 * pages).
	 *
	 * If the value is 0, it's a single, deleted record.
	 *
	 * Obscure the field name, code shouldn't use WT_COL->__col_value, the
	 * public interface is WT_COL_PTR and WT_COL_PTR_SET.
	 */
	uint32_t __col_value;
};

/*
 * WT_COL_RLE --
 * In variable-length column store leaf pages, we build an array of entries
 * with RLE counts greater than 1 when reading the page.  We can do a binary
 * search in this array, then an offset calculation to find the cell.
 */
WT_PACKED_STRUCT_BEGIN(__wt_col_rle)
	uint64_t recno;			/* Record number of first repeat. */
	uint64_t rle;			/* Repeat count. */
	uint32_t indx;			/* Slot of entry in col_var.d */
WT_PACKED_STRUCT_END

/*
 * WT_COL_PTR, WT_COL_PTR_SET --
 *	Return/Set a pointer corresponding to the data offset. (If the item does
 * not exist on the page, return a NULL.)
 */
#define	WT_COL_PTR(page, cip)						\
	((cip)->__col_value == 0 ?					\
	    NULL : WT_PAGE_REF_OFFSET(page, (cip)->__col_value))
#define	WT_COL_PTR_SET(cip, value)					\
	(cip)->__col_value = (value)

/*
 * WT_COL_FOREACH --
 *	Walk the entries of variable-length column-store leaf page.
 */
#define	WT_COL_FOREACH(page, cip, i)					\
	for ((i) = (page)->pg_var_entries,				\
	    (cip) = (page)->pg_var_d; (i) > 0; ++(cip), --(i))

/*
 * WT_COL_SLOT --
 *	Return the 0-based array offset based on a WT_COL reference.
 */
#define	WT_COL_SLOT(page, cip)						\
	((uint32_t)(((WT_COL *)cip) - (page)->pg_var_d))

/*
 * WT_IKEY --
 * Instantiated key: row-store keys are usually prefix compressed and sometimes
 * Huffman encoded or overflow objects.  Normally, a row-store page in-memory
 * key points to the on-page WT_CELL, but in some cases, we instantiate the key
 * in memory, in which case the row-store page in-memory key points to a WT_IKEY
 * structure.
 */
struct __wt_ikey {
	uint32_t size;			/* Key length */

	/*
	 * If we no longer point to the key's on-page WT_CELL, we can't find its
	 * related value.  Save the offset of the key cell in the page.
	 *
	 * Row-store cell references are page offsets, not pointers (we boldly
	 * re-invent short pointers).  The trade-off is 4B per K/V pair on a
	 * 64-bit machine vs. a single cycle for the addition of a base pointer.
	 */
	uint32_t  cell_offset;

	/* The key bytes immediately follow the WT_IKEY structure. */
#define	WT_IKEY_DATA(ikey)						\
	((void *)((uint8_t *)(ikey) + sizeof(WT_IKEY)))
};

/*
 * WT_UPDATE --
 * Entries on leaf pages can be updated, either modified or deleted.  Updates
 * to entries referenced from the WT_ROW and WT_COL arrays are stored in the
 * page's WT_UPDATE array.  When the first element on a page is updated, the
 * WT_UPDATE array is allocated, with one slot for every existing element in
 * the page.  A slot points to a WT_UPDATE structure; if more than one update
 * is done for an entry, WT_UPDATE structures are formed into a forward-linked
 * list.
 */
WT_PACKED_STRUCT_BEGIN(__wt_update)
	uint64_t txnid;			/* update transaction */

	WT_UPDATE *next;		/* forward-linked list */

	/*
	 * We use the maximum size as an is-deleted flag, which means we can't
	 * store 4GB objects; I'd rather do that than increase the size of this
	 * structure for a flag bit.
	 */
#define	WT_UPDATE_DELETED_VALUE		UINT32_MAX
#define	WT_UPDATE_DELETED_SET(upd)	((upd)->size = WT_UPDATE_DELETED_VALUE)
#define	WT_UPDATE_DELETED_ISSET(upd)	((upd)->size == WT_UPDATE_DELETED_VALUE)
	uint32_t size;			/* update length */

	/* The untyped value immediately follows the WT_UPDATE structure. */
#define	WT_UPDATE_DATA(upd)						\
	((void *)((uint8_t *)(upd) + sizeof(WT_UPDATE)))

	/*
	 * The memory size of an update: include some padding because this is
	 * such a common case that overhead of tiny allocations can swamp our
	 * cache overhead calculation.
	 */
#define	WT_UPDATE_MEMSIZE(upd)						\
	WT_ALIGN(sizeof(WT_UPDATE) +					\
	    (WT_UPDATE_DELETED_ISSET(upd) ? 0 : (upd)->size), 32)
};

/*
 * WT_INSERT --
 *
 * Row-store leaf pages support inserts of new K/V pairs.  When the first K/V
 * pair is inserted, the WT_INSERT_HEAD array is allocated, with one slot for
 * every existing element in the page, plus one additional slot.  A slot points
 * to a WT_INSERT_HEAD structure for the items which sort after the WT_ROW
 * element that references it and before the subsequent WT_ROW element; the
 * skiplist structure has a randomly chosen depth of next pointers in each
 * inserted node.
 *
 * The additional slot is because it's possible to insert items smaller than any
 * existing key on the page: for that reason, the first slot of the insert array
 * holds keys smaller than any other key on the page.
 *
 * In column-store variable-length run-length encoded pages, a single indx
 * entry may reference a large number of records, because there's a single
 * on-page entry representing many identical records. (We don't expand those
 * entries when the page comes into memory, as that would require resources as
 * pages are moved to/from the cache, including read-only files.)  Instead, a
 * single indx entry represents all of the identical records originally found
 * on the page.
 *
 * Modifying (or deleting) run-length encoded column-store records is hard
 * because the page's entry no longer references a set of identical items.  We
 * handle this by "inserting" a new entry into the insert array, with its own
 * record number.  (This is the only case where it's possible to insert into a
 * column-store: only appends are allowed, as insert requires re-numbering
 * subsequent records.  Berkeley DB did support mutable records, but it won't
 * scale and it isn't useful enough to re-implement, IMNSHO.)
 */
struct __wt_insert {
	WT_UPDATE *upd;				/* value */

	union {
		uint64_t recno;			/* column-store record number */
		struct {
			uint32_t offset;	/* row-store key data start */
			uint32_t size;		/* row-store key data size */
		} key;
	} u;

#define	WT_INSERT_KEY_SIZE(ins) (((WT_INSERT *)ins)->u.key.size)
#define	WT_INSERT_KEY(ins)						\
	((void *)((uint8_t *)(ins) + ((WT_INSERT *)ins)->u.key.offset))
#define	WT_INSERT_RECNO(ins)	(((WT_INSERT *)ins)->u.recno)

	WT_INSERT *next[0];			/* forward-linked skip list */
};

/*
 * Skiplist helper macros.
 */
#define	WT_SKIP_FIRST(ins_head)						\
	(((ins_head) == NULL) ? NULL : ((WT_INSERT_HEAD *)ins_head)->head[0])
#define	WT_SKIP_LAST(ins_head)						\
	(((ins_head) == NULL) ? NULL : ((WT_INSERT_HEAD *)ins_head)->tail[0])
#define	WT_SKIP_NEXT(ins)  ((ins)->next[0])
#define	WT_SKIP_FOREACH(ins, ins_head)					\
	for ((ins) = WT_SKIP_FIRST(ins_head);				\
	    (ins) != NULL;						\
	    (ins) = WT_SKIP_NEXT(ins))

/*
 * Atomically allocate and swap a structure or array into place.
 */
#define	WT_PAGE_ALLOC_AND_SWAP(s, page, dest, v, count)	do {		\
	if (((v) = (dest)) == NULL) {					\
		WT_ERR(__wt_calloc_def(s, count, &(v)));		\
		if (__wt_atomic_cas_ptr(&dest, NULL, v))		\
			__wt_cache_page_inmem_incr(			\
			    s, page, (count) * sizeof(*(v)));		\
		else							\
			__wt_free(s, v);				\
	}								\
} while (0)

/*
 * WT_INSERT_HEAD --
 * 	The head of a skiplist of WT_INSERT items.
 */
struct __wt_insert_head {
	WT_INSERT *head[WT_SKIP_MAXDEPTH];	/* first item on skiplists */
	WT_INSERT *tail[WT_SKIP_MAXDEPTH];	/* last item on skiplists */
};

/*
 * The row-store leaf page insert lists are arrays of pointers to structures,
 * and may not exist.  The following macros return an array entry if the array
 * of pointers and the specific structure exist, else NULL.
 */
#define	WT_ROW_INSERT_SLOT(page, slot)					\
	((page)->pg_row_ins == NULL ? NULL : (page)->pg_row_ins[slot])
#define	WT_ROW_INSERT(page, ip)						\
	WT_ROW_INSERT_SLOT(page, WT_ROW_SLOT(page, ip))
#define	WT_ROW_UPDATE(page, ip)						\
	((page)->pg_row_upd == NULL ?					\
	    NULL : (page)->pg_row_upd[WT_ROW_SLOT(page, ip)])
/*
 * WT_ROW_INSERT_SMALLEST references an additional slot past the end of the
 * the "one per WT_ROW slot" insert array.  That's because the insert array
 * requires an extra slot to hold keys that sort before any key found on the
 * original page.
 */
#define	WT_ROW_INSERT_SMALLEST(page)					\
	((page)->pg_row_ins == NULL ?					\
	    NULL : (page)->pg_row_ins[(page)->pg_row_entries])

/*
 * The column-store leaf page update lists are arrays of pointers to structures,
 * and may not exist.  The following macros return an array entry if the array
 * of pointers and the specific structure exist, else NULL.
 */
#define	WT_COL_UPDATE_SLOT(page, slot)					\
	((page)->modify == NULL || (page)->modify->mod_update == NULL ?	\
	    NULL : (page)->modify->mod_update[slot])
#define	WT_COL_UPDATE(page, ip)						\
	WT_COL_UPDATE_SLOT(page, WT_COL_SLOT(page, ip))

/*
 * WT_COL_UPDATE_SINGLE is a single WT_INSERT list, used for any fixed-length
 * column-store updates for a page.
 */
#define	WT_COL_UPDATE_SINGLE(page)					\
	WT_COL_UPDATE_SLOT(page, 0)

/*
 * WT_COL_APPEND is an WT_INSERT list, used for fixed- and variable-length
 * appends.
 */
#define	WT_COL_APPEND(page)						\
	((page)->modify != NULL && (page)->modify->mod_append != NULL ?	\
	    (page)->modify->mod_append[0] : NULL)

/* WT_FIX_FOREACH walks fixed-length bit-fields on a disk page. */
#define	WT_FIX_FOREACH(btree, dsk, v, i)				\
	for ((i) = 0,							\
	    (v) = (i) < (dsk)->u.entries ?				\
	    __bit_getv(							\
	    WT_PAGE_HEADER_BYTE(btree, dsk), 0, (btree)->bitcnt) : 0;	\
	    (i) < (dsk)->u.entries; ++(i),				\
	    (v) = __bit_getv(						\
	    WT_PAGE_HEADER_BYTE(btree, dsk), i, (btree)->bitcnt))

/*
 * Manage split generation numbers.  Splits walk the list of sessions to check
 * when it is safe to free structures that have been replaced.  We also check
 * that list periodically (e.g., when wrapping up a transaction) to free any
 * memory we can.
 *
 * Before a thread enters code that will examine page indexes (which are
 * swapped out by splits), it publishes a copy of the current split generation
 * into its session.  Don't assume that threads never re-enter this code: if we
 * already have a split generation, leave it alone.  If our caller is examining
 * an index, we don't want the oldest split generation to move forward and
 * potentially free it.
 *
 * Check that we haven't raced with a split_gen update after publishing: we
 * rely on the published value not being missed when scanning for the oldest
 * active split_gen.
 */
#define	WT_ENTER_PAGE_INDEX(session) do {				\
	uint64_t __prev_split_gen = (session)->split_gen;		\
	if (__prev_split_gen == 0)					\
		do {                                                    \
			WT_PUBLISH((session)->split_gen,                \
			    S2C(session)->split_gen);                   \
		} while ((session)->split_gen != S2C(session)->split_gen)

#define	WT_LEAVE_PAGE_INDEX(session)					\
	if (__prev_split_gen == 0)					\
		(session)->split_gen = 0;				\
	} while (0)

#define	WT_WITH_PAGE_INDEX(session, e)					\
	WT_ENTER_PAGE_INDEX(session);					\
	(e);								\
	WT_LEAVE_PAGE_INDEX(session)<|MERGE_RESOLUTION|>--- conflicted
+++ resolved
@@ -577,13 +577,8 @@
 #define	WT_PAGE_DISK_ALLOC	0x02	/* Disk image in allocated memory */
 #define	WT_PAGE_DISK_MAPPED	0x04	/* Disk image in mapped memory */
 #define	WT_PAGE_EVICT_LRU	0x08	/* Page is on the LRU queue */
-<<<<<<< HEAD
-#define	WT_PAGE_SPLIT_INSERT	0x10	/* A leaf page was split for append */
-=======
 #define	WT_PAGE_OVERFLOW_KEYS	0x10	/* Page has overflow keys */
-#define	WT_PAGE_RECONCILIATION	0x20	/* Page reconciliation lock */
-#define	WT_PAGE_SPLIT_INSERT	0x40	/* A leaf page was split for append */
->>>>>>> ffcb8887
+#define	WT_PAGE_SPLIT_INSERT	0x20	/* A leaf page was split for append */
 	uint8_t flags_atomic;		/* Atomic flags, use F_*_ATOMIC */
 
 	/*
